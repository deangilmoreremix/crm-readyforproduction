<<<<<<< HEAD
import React, { useState, useEffect } from 'react';
import { Navigate, useLocation, useNavigate } from 'react-router-dom';
import { Activity, BarChart3, Bell, Brain, Briefcase, Calendar, Camera, ChevronDown, Clock, DollarSign, ExternalLink, Eye, FileText, Globe, Image, LineChart, Mail, Menu, MessageSquare, Mic, Moon, Phone, PieChart, Search, Shield, Sparkles, Sun, Target, TrendingUp, User, Users, Video, Volume2, X, Zap } from 'lucide-react';
import { useTheme } from '../contexts/ThemeContext';
import { useNavigation } from '../contexts/NavigationContext';
import { useCallback } from 'react';
import { useDealStore } from '../store/dealStore';
import { useContactStore } from '../store/contactStore';
import { useTaskStore } from '../store/taskStore';
import { useAppointmentStore } from '../store/appointmentStore';

interface NavbarProps {
  onOpenPipelineModal?: () => void;
}

// Memoize Navbar to prevent unnecessary re-renders
const Navbar: React.FC<NavbarProps> = React.memo(({ onOpenPipelineModal }) => {
  const [activeDropdown, setActiveDropdown] = useState<string | null>(null);
  const [activeTab, setActiveTab] = useState('dashboard');
  const [isMobileMenuOpen, setIsMobileMenuOpen] = useState(false);
  const { isDark, toggleTheme } = useTheme();
  const { _navigateToFeature, openAITool } = useNavigation();
  const navigate = useNavigate();
  const location = useLocation();
  
  // Get data for dynamic counters
  const { deals } = useDealStore();
  const { contacts } = useContactStore();
  const { tasks } = useTaskStore();
  const { appointments } = useAppointmentStore();

  // Use useMemo to calculate counters and prevent recalculation on every render
  const counters = React.useMemo(() => {
    const activeDeals = Object.values(deals).filter(deal =>
      deal.stage !== 'closed-won' && deal.stage !== 'closed-lost'
    ).length;
    
    const hotContacts = Object.values(contacts).filter(contact => 
      contact.status === 'hot'
    ).length;
    
    const pendingTasks = Object.values(tasks).filter(task => 
      !task.completed
    ).length;
    
    const todayAppointments = Object.values(appointments).filter(apt => {
      if (!apt.startTime) return false;
      const today = new Date();
      const aptDate = new Date(apt.startTime);
      return aptDate.toDateString() === today.toDateString() && apt.status === 'scheduled';
    }).length;

    return {
      activeDeals,
      hotContacts,
      pendingTasks,
      todayAppointments,
      totalNotifications: hotContacts + pendingTasks + todayAppointments
    };
  }, [deals, contacts, tasks, appointments]);

  // Tasks dropdown tools
  const taskTools = [
    { name: 'Task Management', tool: 'task-management', icon: CheckSquare },
    { name: 'Task Automation', tool: 'task-automation', icon: Bot },
    { name: 'Project Tracker', tool: 'project-tracker', icon: Layers },
    { name: 'Time Tracking', tool: 'time-tracking', icon: Clock },
    { name: 'Workflow Builder', tool: 'workflow-builder', icon: Repeat },
    { name: 'Deadline Manager', tool: 'deadline-manager', icon: AlertTriangle }
  ];

  // Sales dropdown tools
  const salesTools = [
    { name: 'Sales Tools', tool: 'sales-tools', icon: DollarSign },
    { name: 'Lead Automation', tool: 'lead-automation', icon: Bot },
    { name: 'Circle Prospecting', tool: 'circle-prospecting', icon: Target },
    { name: 'Appointments', tool: 'appointments', icon: Calendar },
    { name: 'Phone System', tool: 'phone-system', icon: Phone },
    { name: 'Invoicing', tool: 'invoicing', icon: Receipt },
    { name: 'Sales Analytics', tool: 'sales-analytics', icon: TrendingUp },
    { name: 'Deal Pipeline', tool: 'deal-pipeline', icon: Briefcase },
    { name: 'Quote Builder', tool: 'quote-builder', icon: FileText },
    { name: 'Commission Tracker', tool: 'commission-tracker', icon: PieChart },
    { name: 'Follow-up Reminders', tool: 'follow-up-reminders', icon: Bell },
    { name: 'Territory Management', tool: 'territory-management', icon: Globe }
  ];

  // Communication dropdown tools
  const communicationTools = [
    { name: 'Video Email', tool: 'video-email', icon: Video },
    { name: 'Text Messages', tool: 'text-messages', icon: MessageSquare },
    { name: 'Email Composer', tool: 'email-composer', icon: Mail },
    { name: 'Campaigns', tool: 'campaigns', icon: Megaphone }
  ];

  // Content dropdown tools
  const contentTools = [
    { name: 'Content Library', tool: 'content-library', icon: BookOpen },
    { name: 'Voice Profiles', tool: 'voice-profiles', icon: Mic },
    { name: 'Business Analysis', tool: 'business-analysis', icon: BarChart3 },
    { name: 'Image Generator', tool: 'image-generator', icon: Camera },
    { name: 'Forms', tool: 'forms', icon: FileText },
    { name: 'AI Model Demo', tool: 'ai-model-demo', icon: Brain }
  ];

  // Connected apps
  const connectedApps = [
    { name: 'FunnelCraft AI', url: 'https://funnelcraft-ai.videoremix.io/', icon: Megaphone, isExternal: true },
    { name: 'SmartCRM Closer', url: 'https://smartcrm-closer.videoremix.io', icon: Users, isExternal: true },
    { name: 'ContentAI', url: 'https://content-ai.videoremix.io', icon: FileText, isExternal: true },
    { name: 'White-Label Customization', url: '/white-label', icon: Palette, isExternal: false }
  ];

  // Close dropdowns when clicking outside
  useEffect(() => {
    const handleClickOutside = (e: MouseEvent) => {
      // Don't close if clicking on a dropdown toggle button
      if ((e.target as HTMLElement).closest('[data-dropdown-toggle]')) {
        return;
      }
      setActiveDropdown(null);
      setIsMobileMenuOpen(false);
    };
    document.addEventListener('click', handleClickOutside);
    return () => document.removeEventListener('click', handleClickOutside);
  }, []);

  // Use useCallback to prevent recreation on every render
  const toggleDropdown = useCallback((dropdown: string, e?: React.MouseEvent) => {
    if (e) e.stopPropagation();
    setActiveDropdown(activeDropdown === dropdown ? null : dropdown);
  }, [activeDropdown]);

  // Optimize navigation handler with useCallback
  const handleNavigation = useCallback((route: string, tabName: string) => {
    navigate(route);
    setActiveTab(tabName);
    setActiveDropdown(null);
    setIsMobileMenuOpen(false);
  }, [navigate]);

  // Optimize AI tool click handler with useCallback
  const handleAIToolClick = useCallback((toolName: string) => {
    if (toolName === 'sales-tools') navigate('/sales-tools');
    else if (toolName === 'lead-automation') navigate('/lead-automation');
    else if (toolName === 'circle-prospecting') navigate('/circle-prospecting');
    else if (toolName === 'appointments') navigate('/appointments');
    else if (toolName === 'phone-system') navigate('/phone-system');
    else if (toolName === 'invoicing') navigate('/invoicing');
    else if (toolName === 'video-email') navigate('/video-email');
    else if (toolName === 'text-messages') navigate('/text-messages');
    else if (toolName === 'content-library') navigate('/content-library');
    else if (toolName === 'voice-profiles') navigate('/voice-profiles');
    else if (toolName === 'business-analysis') navigate('/business-analysis');
    else if (toolName === 'forms') navigate('/forms');
    else if (toolName === 'sales-analytics') navigate('/sales-analytics');
    else if (toolName === 'deal-pipeline') {
      onOpenPipelineModal?.();
      setActiveDropdown(null);
    }
    else if (toolName === 'quote-builder') navigate('/quote-builder');
    else if (toolName === 'commission-tracker') navigate('/commission-tracker');
    else if (toolName === 'follow-up-reminders') navigate('/follow-up-reminders');
    else if (toolName === 'territory-management') navigate('/territory-management');
    else if (toolName === 'task-management') navigate('/tasks');
    else if (toolName === 'task-automation') navigate('/task-automation');
    else if (toolName === 'project-tracker') navigate('/project-tracker');
    else if (toolName === 'time-tracking') navigate('/time-tracking');
    else if (toolName === 'workflow-builder') navigate('/workflow-builder');
    else if (toolName === 'deadline-manager') navigate('/deadline-manager');
    else if (toolName === 'email-composer') navigate('/email-composer');
    else if (toolName === 'campaigns') navigate('/campaigns');
    else if (toolName === 'image-generator') navigate('/image-generator');
    else if (toolName === 'ai-model-demo') navigate('/ai-model-demo');
    else {
      // For other AI tools, open in AI tools page
      openAITool(toolName);
    }
    setActiveDropdown(null);
    setIsMobileMenuOpen(false);
  }, [navigate, openAITool, onOpenPipelineModal]);

  // Update active tab based on current route
  useEffect(() => {
    const path = location.pathname;
    if (path === '/dashboard') setActiveTab('dashboard');
    else if (path === '/contacts') setActiveTab('contacts');
    else if (path === '/pipeline') setActiveTab('pipeline');
    else if (path === '/tasks') setActiveTab('tasks');
    else if (path === '/ai-tools') setActiveTab('ai-tools');
    else if (path === '/appointments') setActiveTab('appointments');
    else setActiveTab('');
  }, [location.pathname]);

  // Complete AI Tools list - 29+ tools organized by category
  const aiTools = [
    // Core AI Tools (8 tools)
    { name: 'Email Analysis', tool: 'email-analysis', icon: Mail, category: 'Core AI Tools' },
    { name: 'Meeting Summarizer', tool: 'meeting-summarizer', icon: Video, category: 'Core AI Tools' },
    { name: 'Proposal Generator', tool: 'proposal-generator', icon: FileText, category: 'Core AI Tools' },
    { name: 'Call Script Generator', tool: 'call-script', icon: Phone, category: 'Core AI Tools' },
    { name: 'Subject Line Optimizer', tool: 'subject-optimizer', icon: Mail, category: 'Core AI Tools' },
    { name: 'Competitor Analysis', tool: 'competitor-analysis', icon: Shield, category: 'Core AI Tools' },
    { name: 'Market Trends', tool: 'market-trends', icon: TrendingUp, category: 'Core AI Tools' },
    { name: 'Sales Insights', tool: 'sales-insights', icon: BarChart3, category: 'Core AI Tools' },
    { name: 'Sales Forecast', tool: 'sales-forecast', icon: LineChart, category: 'Core AI Tools' },

    // Communication (4 tools)
    { name: 'Email Composer', tool: 'email-composer', icon: Mail, category: 'Communication' },
    { name: 'Objection Handler', tool: 'objection-handler', icon: MessageSquare, category: 'Communication' },
    { name: 'Email Response', tool: 'email-response', icon: Mail, category: 'Communication' },
    { name: 'Voice Tone Optimizer', tool: 'voice-tone', icon: Volume2, category: 'Communication' },

    // Customer & Content (3 tools)
    { name: 'Customer Persona', tool: 'customer-persona', icon: User, category: 'Customer & Content' },
    { name: 'Visual Content Generator', tool: 'visual-content', icon: Image, category: 'Customer & Content' },
    { name: 'Meeting Agenda', tool: 'meeting-agenda', icon: Calendar, category: 'Customer & Content' },

    // Advanced Features (5 tools)
    { name: 'AI Assistant', tool: 'ai-assistant', icon: Bot, category: 'Advanced Features' },
    { name: 'Vision Analyzer', tool: 'vision-analyzer', icon: Eye, category: 'Advanced Features' },
    { name: 'Image Generator', tool: 'image-generator', icon: Camera, category: 'Advanced Features' },
    { name: 'Semantic Search', tool: 'semantic-search', icon: Search, category: 'Advanced Features' },
    { name: 'Function Assistant', tool: 'function-assistant', icon: Code, category: 'Advanced Features' },

    // Real-time Features (6 tools)
    { name: 'Streaming Chat', tool: 'streaming-chat', icon: MessageCircle, category: 'Real-time Features' },
    { name: 'Form Validation', tool: 'form-validation', icon: CheckSquare, category: 'Real-time Features' },
    { name: 'Live Deal Analysis', tool: 'live-deal-analysis', icon: Activity, category: 'Real-time Features' },
    { name: 'Instant Response', tool: 'instant-response', icon: Zap, category: 'Real-time Features' },
    { name: 'Real-time Email Composer', tool: 'realtime-email', icon: Mail, category: 'Real-time Features' },
    { name: 'Voice Analysis Real-time', tool: 'voice-analysis', icon: Mic, category: 'Real-time Features' },
=======
import React, { useState } from  'react';
import { Link, useLocation } from 'react-router-dom';
import { useTheme } from '../contexts/ThemeContext';
import { 
  Home, 
  Users, 
  BarChart3, 
  CheckSquare, 
  MessageSquare, 
  Brain, 
  Settings, 
  Sun, 
  Moon,
  Menu,
  X,
  ChevronDown
} from 'lucide-react';

const Navbar: React.FC = () => {
  const { isDark, toggleTheme } = useTheme();
  const location = useLocation();
  const [isMobileMenuOpen, setIsMobileMenuOpen] = useState(false);
  const [isAIDropdownOpen, setIsAIDropdownOpen] = useState(false);
>>>>>>> 6b3cd080

  

<<<<<<< HEAD
  // Main navigation tabs
  const mainTabs = [
    {
      id: 'dashboard',
      label: '',
      icon: () => null,
      action: () => handleNavigation('/dashboard', 'dashboard'),
      badge: null,
      color: 'from-blue-500 to-green-500'
    },
    {
      id: 'contacts',
      label: 'Contacts',
      icon: Users,
      action: () => handleNavigation('/contacts', 'contacts'),
      badge: 1,
      color: 'from-purple-500 to-indigo-500'
    },
    {
      id: 'pipeline',
      label: 'Pipeline',
      icon: Briefcase,
      action: () => handleNavigation('/pipeline', 'pipeline'),
      badge: counters.activeDeals,
      color: 'from-green-500 to-emerald-500'
    },
    {
      id: 'ai-goals',
      label: 'AI Goals',
      icon: Target,
      action: () => handleNavigation('/ai-goals', 'ai-goals'),
      badge: 58,
      color: 'from-purple-500 to-pink-500'
    },
    {
      id: 'ai-tools',
      label: 'AI Tools',
      icon: Brain,
      action: () => handleNavigation('/ai-tools', 'ai-tools'),
      badge: aiTools.length,
      color: 'from-pink-500 to-rose-500'
    },
    {
      id: 'appointments',
      label: 'Calendar',
      icon: Calendar,
      action: () => handleNavigation('/appointments', 'appointments'),
      badge: 1,
      color: 'from-cyan-500 to-blue-500'
    }
=======
  const navigationItems = [
    { name: 'Dashboard', href: '/dashboard', icon: Home },
    { name: 'Contacts', href: '/contacts-enhanced', icon: Users },
    { name: 'Pipeline', href: '/pipeline', icon: BarChart3 },
    { name: 'Tasks', href: '/tasks', icon: CheckSquare },
    { name: 'Communication', href: '/communication', icon: MessageSquare },
    { name: 'Analytics', href: '/analytics', icon: BarChart3 },
>>>>>>> 6b3cd080
  ];

  const aiToolsItems = [
    { name: 'AI Tools Hub', href: '/ai-tools' },
    { name: 'AI Integration', href: '/ai-integration' },
    { name: 'System Overview', href: '/system-overview' },
    {  name: 'Mobile Features', href: '/mobile' },
  ];

  const isActive = (href: string) => {
    return location.pathname === href;
  };

  return (
    <nav className={`fixed top-0 left-0 right-0 z-50 ${
      isDark 
        ? 'bg-gray-900/95 border-gray-800' 
        :   'bg-white/95 border-gray-200'
    } backdrop-blur-xl border-b`}>
      <div className="max-w-7xl mx-auto px-4 sm:px-6 lg:px-8">
        <div className="flex items-center justify-between h-16">
          {/* Logo */}
          <div className="flex items-center">
            <Link to="/dashboar d" className="flex items-center space-x-2">
              <div className="w-8 h-8 bg-gradient-to-r from-blue-500 to-purple-600 rounded-lg flex items-center justify-center">
                <span className="text-white font-bold text-sm">SC</span>
              </div>
              <span className={`font-bold text-xl ${isDark ?  'text-white' : 'text-gray-900'}`}>
                SmartCRM
              </span>
            </Link>
          </div>

          {/* Desktop Navigation */}
          <div className="hidden md:block">
            <div className="ml-10 flex items-baseline space-x-4">
              {navigationItems.map((item) => {
                const Icon = item.icon;
                
                return (
                  <Link
                    key={item.name}
                    to={item.href}
                    className={`px-3 py-2 rounded-md text-sm font-medium transition-colors flex items-center space-x-2 ${
                      isActive(item.href)
                        ? isDark
                          ? 'bg-gray-800 text-white'
                          :  'bg-gray-100 text-gray-900'
                        : isDark
                          ? 'text-gray-300 hover:bg-gray-700 hover:text-white'
                          : 'text-gray-600 hover:bg-gray-50 hover:text-gray-900'
                    }`}
                  >
                    <Icon size={16} />
                    <span>{item.name}</span>
                  </Link>
                );
              })}
              
              {/* AI Tools Dropdown */}
              <div className="relative">
                <button
                  onClick={() => setIsAIDropdownOpen(!isAIDropdownOpen)}
                  className={`px-3 py-2 rounded-md text-sm font-medium transition-colors flex items-center space-x-2  ${
                    isDark
                      ? 'text-gray-300 hover:bg-gray-700 hover:text-white'
                      : 'text-gray-600 hover:bg-gray-50 hover:text-gray-900'
                  }`}
                >
                  <Brain size={16} />
                  <span>AI Tools</span>
                  <ChevronDown size={14} className={`transition-transform ${isAIDropdownOpen ? 'rotate-180' : ''}`} />
                </button>
                
                {isAIDropdownOpen && (
                  <div className={`absolute right-0 mt-2 w-48 rounded-md shadow-lg ${
                    isDark ? 'bg-gray-800 border-gray-700' : 'bg-white border-gray-200'
                  } border ring-1 ring-black ring-opacity-5`}>
                    <div className="py-1">
                      {aiToolsItems.map((item) => (
                        <Link
                          key={item.name}
                          to={item.href}
                          className={`block px-4 py-2 text-sm transition-colors ${
                            isDark
                              ? 'text-gray-300 hover:bg-gray-700 hover:text-white'
                              : 'text-gray-700 hover:bg-gray-100 hover:text-gray-900'
                          }`}
                          onClick={() => setIsAIDropdownOpen(false)}
                        >
                          {item.name}
                        </Link>
                      ))}
                    </div>
                  </div>
                )}
              </div>
            </div>
          </div>

          {/* Right side - Theme toggle and mobile menu */}
          <div className="flex items-center space-x-4">
            {/* Theme Toggle */}
            <button
              onClick={toggleTheme}
              className={`p-2 rounded-lg transition-colors ${
                isDark
                  ? 'bg-gray-800 text-yellow-400 hover:bg-gray-700'
                  : 'bg-gray-100 text-gray-600 hover:bg-gray-200'
              }`}
            >
              {isDark ? <Sun size={20} /> : <Moon size={20} />}
            </button>

            {/* Mobile menu button */}
            <div className="md:hidden">
              <button
                onClick={() => setIsMobileMenuOpen(!isMobileMenuOpen)}
                className={`p-2 rounded-lg transition-colors ${
                  isDark
                    ? 'text-gray-400 hover:text-white hover:bg-gray-700'
                    : 'text-gray-600 hover:text-gray-900 hover:bg-gray-100'
                }`}
              >
                {isMobileMenuOpen ? <X size={24} /> : <Menu size={24} />}
              </button>
            </div>
          </div>
        </div>

        {/* Mobile Navigation Menu */}
        {isMobileMenuOpen && (
          <div className="md:hidden">
            <div className="px-2 pt-2 pb-3 space-y-1 sm:px-3">
              {navigationItems.map((item) => {
                const Icon = item.icon;
                return (
                  <Link
                    key={item.name}
                    to={item.href}
                    className={`block px-3 py-2 rounded-md text-base font-medium transition-colors flex items-center space-x-2 ${
                      isActive(item.href)
                        ? isDark
                          ? 'bg-gray-800 text-white'
                          : 'bg-gray-100 text-gray-900'
                        : isDark
                          ? 'text-gray-300 hover:bg-gray-700 hover:text-white'
                          : 'text-gray-600 hover:bg-gray-50 hover:text-gray-900'
                    }`}
                    onClick={() => setIsMobileMenuOpen(false)}
                  >
                    <Icon size={16} />
                    <span>{item.name}</span>
                  </Link>
                );
              })}
              
              {/* AI Tools in Mobile Menu */}
              <div className="border-t border-gray-200 dark: border-gray-700 pt-2 mt-2">
                <div className={`px-3 py-2 text-xs font-semibold uppercase tracking-wider ${
                  isDark ? 'text-gray-400' : 'text-gray-500'
                }`}>
                  AI Tools
                </div>
                {aiToolsItems.map((item) => (
                  <Link
                    key={item.name}
                    to={item.href}
                    className={`block px-3 py-2 rounded-md text-base font-medium transition-colors ${
                      isActive(item.href)
                        ? isDark
                          ? 'bg-gray-800 text-white'
                          : 'bg-gray-100 text-gray-900'
                        :  isDark
                          ? 'text-gray-300 hover:bg-gray-700 hover:text-white'
                          : 'text-gray-600 hover:bg-gray-50 hover:text-gray-900'
                    }`}
                    onClick={() => setIsMobileMenuOpen(false)}
                  >
                    {item.name}
                  </Link>
                ))}
              </div>
            </div>
          </div>
        )}
      </div>
      
      {/* Click outside to close dropdown */}
      {isAIDropdownOpen && (
        <div 
          className="fixed inset-0 z-10" 
          onClick={() => setIsAIDropdownOpen(false)}
        />
      )}
    </nav>
  );
};

export default Navbar;<|MERGE_RESOLUTION|>--- conflicted
+++ resolved
@@ -1,10 +1,8 @@
-<<<<<<< HEAD
-import React, { useState, useEffect } from 'react';
-import { Navigate, useLocation, useNavigate } from 'react-router-dom';
-import { Activity, BarChart3, Bell, Brain, Briefcase, Calendar, Camera, ChevronDown, Clock, DollarSign, ExternalLink, Eye, FileText, Globe, Image, LineChart, Mail, Menu, MessageSquare, Mic, Moon, Phone, PieChart, Search, Shield, Sparkles, Sun, Target, TrendingUp, User, Users, Video, Volume2, X, Zap } from 'lucide-react';
+import React, { useState, useEffect, useCallback } from 'react';
+import { useNavigate, useLocation } from 'react-router-dom';
+import { ChevronDown, User, Bell, Search, BarChart3, Users, Target, MessageSquare, Video, FileText, Zap, TrendingUp, Calendar, Phone, Receipt, BookOpen, Mic, Sun, Moon, Brain, Mail, Grid3X3, Briefcase, Megaphone, Activity, CheckSquare, Sparkles, PieChart, Clock, Shield, Globe, Camera, Layers, Repeat, Palette, DollarSign, Volume2, Image, Bot, Eye, Code, MessageCircle, AlertTriangle, LineChart, Edit3, ExternalLink, Menu, X } from 'lucide-react';
 import { useTheme } from '../contexts/ThemeContext';
 import { useNavigation } from '../contexts/NavigationContext';
-import { useCallback } from 'react';
 import { useDealStore } from '../store/dealStore';
 import { useContactStore } from '../store/contactStore';
 import { useTaskStore } from '../store/taskStore';
@@ -20,7 +18,7 @@
   const [activeTab, setActiveTab] = useState('dashboard');
   const [isMobileMenuOpen, setIsMobileMenuOpen] = useState(false);
   const { isDark, toggleTheme } = useTheme();
-  const { _navigateToFeature, openAITool } = useNavigation();
+  const { openAITool } = useNavigation();
   const navigate = useNavigate();
   const location = useLocation();
   
@@ -86,12 +84,18 @@
     { name: 'Territory Management', tool: 'territory-management', icon: Globe }
   ];
 
-  // Communication dropdown tools
+  // Communication dropdown tools - Enhanced with SDRButtons features
   const communicationTools = [
     { name: 'Video Email', tool: 'video-email', icon: Video },
     { name: 'Text Messages', tool: 'text-messages', icon: MessageSquare },
     { name: 'Email Composer', tool: 'email-composer', icon: Mail },
-    { name: 'Campaigns', tool: 'campaigns', icon: Megaphone }
+    { name: 'Campaigns', tool: 'campaigns', icon: Megaphone },
+    // Enhanced SDRButtons Communication Features
+    { name: 'Group Calls', tool: 'group-calls', icon: Users },
+    { name: 'Call Recording', tool: 'call-recording', icon: Mic },
+    { name: 'In-Call Messaging', tool: 'in-call-messaging', icon: MessageCircle },
+    { name: 'Call Analytics', tool: 'call-analytics', icon: BarChart3 },
+    { name: 'Connection Quality Monitor', tool: 'connection-quality', icon: Activity }
   ];
 
   // Content dropdown tools
@@ -109,6 +113,7 @@
     { name: 'FunnelCraft AI', url: 'https://funnelcraft-ai.videoremix.io/', icon: Megaphone, isExternal: true },
     { name: 'SmartCRM Closer', url: 'https://smartcrm-closer.videoremix.io', icon: Users, isExternal: true },
     { name: 'ContentAI', url: 'https://content-ai.videoremix.io', icon: FileText, isExternal: true },
+    { name: 'Mobile View', url: '/mobile', icon: Camera, isExternal: false },
     { name: 'White-Label Customization', url: '/white-label', icon: Palette, isExternal: false }
   ];
 
@@ -173,6 +178,12 @@
     else if (toolName === 'campaigns') navigate('/campaigns');
     else if (toolName === 'image-generator') navigate('/image-generator');
     else if (toolName === 'ai-model-demo') navigate('/ai-model-demo');
+    // Enhanced SDRButtons Communication Features
+    else if (toolName === 'group-calls') navigate('/group-calls');
+    else if (toolName === 'call-recording') navigate('/call-recording');
+    else if (toolName === 'in-call-messaging') navigate('/in-call-messaging');
+    else if (toolName === 'call-analytics') navigate('/call-analytics');
+    else if (toolName === 'connection-quality') navigate('/connection-quality');
     else {
       // For other AI tools, open in AI tools page
       openAITool(toolName);
@@ -231,35 +242,15 @@
     { name: 'Instant Response', tool: 'instant-response', icon: Zap, category: 'Real-time Features' },
     { name: 'Real-time Email Composer', tool: 'realtime-email', icon: Mail, category: 'Real-time Features' },
     { name: 'Voice Analysis Real-time', tool: 'voice-analysis', icon: Mic, category: 'Real-time Features' },
-=======
-import React, { useState } from  'react';
-import { Link, useLocation } from 'react-router-dom';
-import { useTheme } from '../contexts/ThemeContext';
-import { 
-  Home, 
-  Users, 
-  BarChart3, 
-  CheckSquare, 
-  MessageSquare, 
-  Brain, 
-  Settings, 
-  Sun, 
-  Moon,
-  Menu,
-  X,
-  ChevronDown
-} from 'lucide-react';
-
-const Navbar: React.FC = () => {
-  const { isDark, toggleTheme } = useTheme();
-  const location = useLocation();
-  const [isMobileMenuOpen, setIsMobileMenuOpen] = useState(false);
-  const [isAIDropdownOpen, setIsAIDropdownOpen] = useState(false);
->>>>>>> 6b3cd080
-
-  
-
-<<<<<<< HEAD
+
+    // Reasoning Generators (5 tools)
+    { name: 'Reasoning Email', tool: 'reasoning-email', icon: Brain, category: 'Reasoning Generators' },
+    { name: 'Reasoning Proposal', tool: 'reasoning-proposal', icon: FileText, category: 'Reasoning Generators' },
+    { name: 'Reasoning Script', tool: 'reasoning-script', icon: Phone, category: 'Reasoning Generators' },
+    { name: 'Reasoning Objection', tool: 'reasoning-objection', icon: AlertTriangle, category: 'Reasoning Generators' },
+    { name: 'Reasoning Social', tool: 'reasoning-social', icon: Users, category: 'Reasoning Generators' }
+  ];
+
   // Main navigation tabs
   const mainTabs = [
     {
@@ -282,9 +273,22 @@
       id: 'pipeline',
       label: 'Pipeline',
       icon: Briefcase,
-      action: () => handleNavigation('/pipeline', 'pipeline'),
+      action: () => {
+        onOpenPipelineModal?.();
+        setActiveTab('pipeline');
+        setActiveDropdown(null);
+        setIsMobileMenuOpen(false);
+      },
       badge: counters.activeDeals,
       color: 'from-green-500 to-emerald-500'
+    },
+    {
+      id: 'analytics',
+      label: 'Analytics',
+      icon: BarChart3,
+      action: () => handleNavigation('/analytics', 'analytics'),
+      badge: null,
+      color: 'from-blue-500 to-cyan-500'
     },
     {
       id: 'ai-goals',
@@ -310,27 +314,70 @@
       badge: 1,
       color: 'from-cyan-500 to-blue-500'
     }
-=======
-  const navigationItems = [
-    { name: 'Dashboard', href: '/dashboard', icon: Home },
-    { name: 'Contacts', href: '/contacts-enhanced', icon: Users },
-    { name: 'Pipeline', href: '/pipeline', icon: BarChart3 },
-    { name: 'Tasks', href: '/tasks', icon: CheckSquare },
-    { name: 'Communication', href: '/communication', icon: MessageSquare },
-    { name: 'Analytics', href: '/analytics', icon: BarChart3 },
->>>>>>> 6b3cd080
-  ];
-
-  const aiToolsItems = [
-    { name: 'AI Tools Hub', href: '/ai-tools' },
-    { name: 'AI Integration', href: '/ai-integration' },
-    { name: 'System Overview', href: '/system-overview' },
-    {  name: 'Mobile Features', href: '/mobile' },
-  ];
-
-  const isActive = (href: string) => {
-    return location.pathname === href;
-  };
+  ];
+
+  // Dropdown menu configurations
+  const dropdownMenus = [
+    {
+      id: 'sales',
+      label: 'Sales',
+      icon: DollarSign,
+      badge: salesTools.length,
+      color: 'from-green-500 to-teal-500',
+      badgeColor: 'bg-green-500'
+    },
+    {
+      id: 'tasks',
+      label: 'Tasks',
+      icon: CheckSquare,
+      badge: taskTools.length,
+      color: 'from-orange-500 to-red-500',
+      badgeColor: 'bg-orange-500'
+    },
+    {
+      id: 'communication',
+      label: 'Comm',
+      icon: MessageSquare,
+      badge: communicationTools.length,
+      color: 'from-blue-500 to-sky-500',
+      badgeColor: 'bg-blue-500'
+    },
+    {
+      id: 'content',
+      label: 'Content',
+      icon: Edit3,
+      badge: contentTools.length,
+      color: 'from-amber-500 to-orange-500',
+      badgeColor: 'bg-amber-500'
+    },
+    {
+      id: 'apps',
+      label: 'Apps',
+      icon: Grid3X3,
+      badge: connectedApps.length,
+      color: 'from-purple-500 to-violet-500',
+      badgeColor: 'bg-purple-500'
+    },
+    {
+      id: 'ai-categories',
+      label: 'AI',
+      icon: Brain,
+      badge: 31,
+      color: 'from-pink-500 to-rose-500',
+      badgeColor: 'bg-pink-500'
+    }
+  ];
+
+  // Optimize badge rendering with useCallback
+  const renderBadge = useCallback((count: number | null, color: string = 'bg-red-500') => {
+    if (!count || count === 0) return null;
+    
+    return (
+      <div className={`absolute -top-1 -right-1 ${color} text-white text-xs font-bold rounded-full min-w-[18px] h-[18px] flex items-center justify-center px-1 animate-pulse shadow-lg`}>
+        {count > 99 ? '99+' : count}
+      </div>
+    );
+  }, []);
 
   return (
     <nav className={`fixed top-0 left-0 right-0 z-50 ${
